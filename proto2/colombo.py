--- conflicted
+++ resolved
@@ -229,12 +229,8 @@
 
     marker_sgr_reset = MarkerSGRReset('ϴ')
     marker_sgr = MarkerSGR('ǝ')
-    marker_esc_csi = MarkerEscapeSeq('Ͻ', HI_BLUE)
-<<<<<<< HEAD
-    marker_esc_nf = MarkerEscapeSeq('ꟻ', HI_GREEN)
-=======
+    marker_esc_csi = MarkerEscapeSeq('Ͻ', MAGENTA)
     marker_esc_nf = MarkerEscapeSeq('ꟻ', HI_MAGENTA)
->>>>>>> dfdfb1d9
     marker_escape = MarkerEscapeSeq('Ǝ', YELLOW)
 
     fmt_first_chunk_col = Format(build_text256_seq(231) + build_background256_seq(238), COLOR_OFF + BG_COLOR_OFF)
@@ -465,12 +461,8 @@
 
         if not Settings.PRINT_WHITESPACE_MARKER:
             self._translation_map.update({b: self.PLACEHOLDER_CHAR for b in list(range(0x09, 0x0e)) + [0x20]})
-<<<<<<< HEAD
-=======
-
         if not Settings.PRINT_SEQUENCE_MARKER:
             self._translation_map.update({b: self.PLACEHOLDER_CHAR for b in [0x1b]})
->>>>>>> dfdfb1d9
 
     def _postprocess_input_whitespace(self, processed_input: str) -> str:
         if not Settings.PRINT_WHITESPACE_MARKER:
@@ -489,11 +481,7 @@
         if not Settings.PRINT_CONTROL_MARKER:
             return processed_input
 
-<<<<<<< HEAD
         for match in re.finditer('([\x00-\x08\x0e-\x1a\x1c-\x20\x7f])', processed_input) or []:
-=======
-        for match in re.finditer('([\0\a\x08\x0e-\x1a\x1c-\x20\x7f])', processed_input) or []:
->>>>>>> dfdfb1d9
             marker = self._control_map.get(match.group(1), FormatRegistry.marker_ascii_ctrl)
             self._process_matches.append(MarkerMatch(match, marker, overwrite=True))
         return processed_input
